"""TCPInterface class for interfacing with http endpoint
"""
import logging
import socket
from typing import Optional, cast

from meshtastic.stream_interface import StreamInterface

DEFAULT_TCP_PORT = 4403

class TCPInterface(StreamInterface):
    """Interface class for meshtastic devices over a TCP link"""

    def __init__(
        self,
        hostname: str,
        debugOut=None,
<<<<<<< HEAD
        noProto: bool=False,
        connectNow: bool=True,
        portNumber: int=4403,
=======
        noProto=False,
        connectNow=True,
        portNumber=DEFAULT_TCP_PORT,
>>>>>>> 0bb4b31b
        noNodes:bool=False,
    ):
        """Constructor, opens a connection to a specified IP address/hostname

        Keyword Arguments:
            hostname {string} -- Hostname/IP address of the device to connect to
        """

        self.stream = None

        self.hostname: str = hostname
        self.portNumber: int = portNumber

        self.socket: Optional[socket.socket] = None

        if connectNow:
            logging.debug(f"Connecting to {hostname}") # type: ignore[str-bytes-safe]
            server_address: tuple[str, int] = (hostname, portNumber)
            sock: Optional[socket.socket] = socket.create_connection(server_address)
            self.socket = sock
        else:
            self.socket = None

        StreamInterface.__init__(
            self, debugOut=debugOut, noProto=noProto, connectNow=connectNow, noNodes=noNodes
        )

    def _socket_shutdown(self) -> None:
        """Shutdown the socket.
        Note: Broke out this line so the exception could be unit tested.
        """
        if socket:
            cast(socket.socket, self.socket).shutdown(socket.SHUT_RDWR)

    def myConnect(self) -> None:
        """Connect to socket"""
        server_address: tuple[str, int] = (self.hostname, self.portNumber)
        sock: Optional[socket.socket] = socket.create_connection(server_address)
        self.socket = sock

    def close(self) -> None:
        """Close a connection to the device"""
        logging.debug("Closing TCP stream")
        StreamInterface.close(self)
        # Sometimes the socket read might be blocked in the reader thread.
        # Therefore we force the shutdown by closing the socket here
        self._wantExit: bool = True
        if not self.socket is None:
            try:
                self._socket_shutdown()
            except:
                pass  # Ignore errors in shutdown, because we might have a race with the server
            self.socket.close()

    def _writeBytes(self, b: bytes) -> None:
        """Write an array of bytes to our stream and flush"""
        if self.socket:
            self.socket.send(b)

    def _readBytes(self, length) -> Optional[bytes]:
        """Read an array of bytes from our stream"""
        if self.socket:
            return self.socket.recv(length)
        else:
            return None<|MERGE_RESOLUTION|>--- conflicted
+++ resolved
@@ -15,15 +15,9 @@
         self,
         hostname: str,
         debugOut=None,
-<<<<<<< HEAD
         noProto: bool=False,
         connectNow: bool=True,
-        portNumber: int=4403,
-=======
-        noProto=False,
-        connectNow=True,
-        portNumber=DEFAULT_TCP_PORT,
->>>>>>> 0bb4b31b
+        portNumber: int=DEFAULT_TCP_PORT,
         noNodes:bool=False,
     ):
         """Constructor, opens a connection to a specified IP address/hostname
