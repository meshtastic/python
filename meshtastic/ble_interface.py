--- conflicted
+++ resolved
@@ -60,9 +60,6 @@
             logging.debug("BLE connected")
         except BLEInterface.BLEError as e:
             self.close()
-<<<<<<< HEAD
-            our_exit(e.message, 1)
-=======
             raise e
 
         if self.client.has_characteristic(LEGACY_LOGRADIO_UUID):
@@ -70,7 +67,6 @@
 
         if self.client.has_characteristic(LOGRADIO_UUID):
             self.client.start_notify(LOGRADIO_UUID, self.log_radio_handler)
->>>>>>> 1511d4ea
 
         logging.debug("Mesh configure starting")
         self._startConfig()
