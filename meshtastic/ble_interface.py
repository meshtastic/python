"""Bluetooth interface
"""
import asyncio
import logging
import struct
import time
from threading import Event, Thread
from typing import Optional
from print_color import print

from bleak import BleakClient, BleakScanner, BLEDevice

from meshtastic.mesh_interface import MeshInterface
from meshtastic.util import our_exit

SERVICE_UUID = "6ba1b218-15a8-461f-9fa8-5dcae273eafd"
TORADIO_UUID = "f75c76d2-129e-4dad-a1dd-7866124401e7"
FROMRADIO_UUID = "2c55e69e-4993-11ed-b878-0242ac120002"
FROMNUM_UUID = "ed9da18c-a800-4f66-a670-aa7547e34453"
LOGRADIO_UUID = "6c6fd238-78fa-436b-aacf-15c5be1ef2e2"



class BLEInterface(MeshInterface):
    """MeshInterface using BLE to connect to devices."""

    class BLEError(Exception):
        """An exception class for BLE errors."""

        def __init__(self, message):
            self.message = message
            super().__init__(self.message)

    class BLEState:  # pylint: disable=C0115
        THREADS = False
        BLE = False
        MESH = False

    def __init__(
        self,
        address: Optional[str],
        noProto: bool = False,
        debugOut=None,
        noNodes: bool = False,
    ):
        self.state = BLEInterface.BLEState()

        self.should_read = False

        logging.debug("Threads starting")
        self._receiveThread = Thread(target=self._receiveFromRadioImpl)
        self._receiveThread_started = Event()
        self._receiveThread_stopped = Event()
        self._receiveThread.start()
        self._receiveThread_started.wait(1)
        self.state.THREADS = True
        logging.debug("Threads running")

        try:
            logging.debug(f"BLE connecting to: {address if address else 'any'}")
            self.client = self.connect(address)
            self.state.BLE = True
            logging.debug("BLE connected")
        except BLEInterface.BLEError as e:
            self.close()
            raise e

        logging.debug("Mesh init starting")
        MeshInterface.__init__(
            self, debugOut=debugOut, noProto=noProto, noNodes=noNodes
        )
        self._startConfig()
        if not self.noProto:
            self._waitConnected(timeout=60.0)
            self.waitForConfig()
        self.state.MESH = True
        logging.debug("Mesh init finished")

        logging.debug("Register FROMNUM notify callback")
        self.client.start_notify(FROMNUM_UUID, self.from_num_handler)
        self.client.start_notify(LOGRADIO_UUID, self.log_radio_handler)

    async def from_num_handler(self, _, b):  # pylint: disable=C0116
        from_num = struct.unpack("<I", bytes(b))[0]
        logging.debug(f"FROMNUM notify: {from_num}")
        self.should_read = True

<<<<<<< HEAD
    @staticmethod
    def scan() -> list[BLEDevice]:
        """Scan for available BLE devices."""
=======
    async def log_radio_handler(self, _, b): # pylint: disable=C0116
        log_radio = b.decode('utf-8').replace('\n', '')
        if log_radio.startswith("DEBUG"):
            print(log_radio, color="cyan", end=None)
        elif log_radio.startswith("INFO"):
            print(log_radio, color="white", end=None)
        elif log_radio.startswith("WARN"):
            print(log_radio, color="yellow", end=None)
        elif log_radio.startswith("ERROR"):
            print(log_radio, color="red", end=None)
        else:
            print(log_radio, end=None)

        self.should_read = False

    def scan(self):
        "Scan for available BLE devices"
>>>>>>> 897adfb8
        with BLEClient() as client:
            response = client.discover(return_adv=True, service_uuids=[SERVICE_UUID])

            devices = response.values()

            # bleak sometimes returns devices we didn't ask for, so filter the response
            # to only return true meshtastic devices
            # d[0] is the device. d[1] is the advertisement data
            devices = list(
                filter(lambda d: SERVICE_UUID in d[1].service_uuids, devices)
            )
            return list(map(lambda d: d[0], devices))

    def find_device(self, address: Optional[str]) -> BLEDevice:
        """Find a device by address."""
        addressed_devices = BLEInterface.scan()

        if address:
            addressed_devices = list(
                filter(
                    lambda x: address == x.name or address == x.address,
                    addressed_devices,
                )
            )

        if len(addressed_devices) == 0:
            raise BLEInterface.BLEError(
                f"No Meshtastic BLE peripheral with identifier or address '{address}' found. Try --ble-scan to find it."
            )
        if len(addressed_devices) > 1:
            raise BLEInterface.BLEError(
                f"More than one Meshtastic BLE peripheral with identifier or address '{address}' found."
            )
        return addressed_devices[0]

    def _sanitize_address(address):  # pylint: disable=E0213
        "Standardize BLE address by removing extraneous characters and lowercasing."
        return address.replace("-", "").replace("_", "").replace(":", "").lower()

    def connect(self, address: Optional[str] = None):
        "Connect to a device by address."

        # Bleak docs recommend always doing a scan before connecting (even if we know addr)
        device = self.find_device(address)
        client = BLEClient(device.address)
        client.connect()
        return client

    def _receiveFromRadioImpl(self):
        self._receiveThread_started.set()
        while self._receiveThread_started.is_set():
            if self.should_read:
                self.should_read = False
                retries = 0
                while True:
                    b = bytes(self.client.read_gatt_char(FROMRADIO_UUID))
                    if not b:
                        if retries < 5:
                            time.sleep(0.1)
                            retries += 1
                            continue
                        break
                    logging.debug(f"FROMRADIO read: {b.hex()}")
                    self._handleFromRadio(b)
            else:
                time.sleep(0.1)
        self._receiveThread_stopped.set()

    def _sendToRadioImpl(self, toRadio):
        b = toRadio.SerializeToString()
        if b:
            logging.debug(f"TORADIO write: {b.hex()}")
            self.client.write_gatt_char(TORADIO_UUID, b, response=True)
            # Allow to propagate and then make sure we read
            time.sleep(0.1)
            self.should_read = True

    def close(self):
        if self.state.MESH:
            MeshInterface.close(self)

        if self.state.THREADS:
            self._receiveThread_started.clear()
            self._receiveThread_stopped.wait(5)

        if self.state.BLE:
            self.client.disconnect()
            self.client.close()


class BLEClient:
    """Client for managing connection to a BLE device"""

    def __init__(self, address=None, **kwargs):
        self._eventThread = Thread(target=self._run_event_loop, name="BLEClient")
        self._eventThread_started = Event()
        self._eventThread_stopped = Event()
        self._eventThread.start()
        self._eventThread_started.wait(1)

        if not address:
            logging.debug("No address provided - only discover method will work.")
            return

        self.bleak_client = BleakClient(address, **kwargs)

    def discover(self, **kwargs):  # pylint: disable=C0116
        return self.async_await(BleakScanner.discover(**kwargs))

    def pair(self, **kwargs):  # pylint: disable=C0116
        return self.async_await(self.bleak_client.pair(**kwargs))

    def connect(self, **kwargs):  # pylint: disable=C0116
        return self.async_await(self.bleak_client.connect(**kwargs))

    def disconnect(self, **kwargs):  # pylint: disable=C0116
        self.async_await(self.bleak_client.disconnect(**kwargs))

    def read_gatt_char(self, *args, **kwargs):  # pylint: disable=C0116
        return self.async_await(self.bleak_client.read_gatt_char(*args, **kwargs))

    def write_gatt_char(self, *args, **kwargs):  # pylint: disable=C0116
        self.async_await(self.bleak_client.write_gatt_char(*args, **kwargs))

    def start_notify(self, *args, **kwargs):  # pylint: disable=C0116
        self.async_await(self.bleak_client.start_notify(*args, **kwargs))

    def close(self):  # pylint: disable=C0116
        self.async_run(self._stop_event_loop())
        self._eventThread_stopped.wait(5)

    def __enter__(self):
        return self

    def __exit__(self, _type, _value, _traceback):
        self.close()

    def async_await(self, coro, timeout=None):  # pylint: disable=C0116
        return self.async_run(coro).result(timeout)

    def async_run(self, coro):  # pylint: disable=C0116
        return asyncio.run_coroutine_threadsafe(coro, self._eventLoop)

    def _run_event_loop(self):
        # I don't know if the event loop can be initialized in __init__ so silencing pylint
        self._eventLoop = asyncio.new_event_loop()  # pylint: disable=W0201
        self._eventThread_started.set()
        try:
            self._eventLoop.run_forever()
        finally:
            self._eventLoop.close()
        self._eventThread_stopped.set()

    async def _stop_event_loop(self):
        self._eventLoop.stop()<|MERGE_RESOLUTION|>--- conflicted
+++ resolved
@@ -85,11 +85,6 @@
         logging.debug(f"FROMNUM notify: {from_num}")
         self.should_read = True
 
-<<<<<<< HEAD
-    @staticmethod
-    def scan() -> list[BLEDevice]:
-        """Scan for available BLE devices."""
-=======
     async def log_radio_handler(self, _, b): # pylint: disable=C0116
         log_radio = b.decode('utf-8').replace('\n', '')
         if log_radio.startswith("DEBUG"):
@@ -105,9 +100,9 @@
 
         self.should_read = False
 
-    def scan(self):
-        "Scan for available BLE devices"
->>>>>>> 897adfb8
+    @staticmethod
+    def scan() -> list[BLEDevice]:
+        """Scan for available BLE devices."""
         with BLEClient() as client:
             response = client.discover(return_adv=True, service_uuids=[SERVICE_UUID])
 
