"""
# an API for Meshtastic devices

Primary class: SerialInterface
Install with pip: "[pip3 install meshtastic](https://pypi.org/project/meshtastic/)"
Source code on [github](https://github.com/meshtastic/Meshtastic-python)

properties of SerialInterface:

- radioConfig - Current radio configuration and device settings, if you write to this the new settings will be applied to
the device.
- nodes - The database of received nodes.  Includes always up-to-date location and username information for each
node in the mesh.  This is a read-only datastructure.
- myNodeInfo - Contains read-only information about the local radio device (software version, hardware version, etc)

# Published PubSub topics

We use a [publish-subscribe](https://pypubsub.readthedocs.io/en/v4.0.3/) model to communicate asynchronous events.  Available
topics:

- meshtastic.connection.established - published once we've successfully connected to the radio and downloaded the node DB
- meshtastic.connection.lost - published once we've lost our link to the radio
- meshtastic.receive.text(packet) - delivers a received packet as a dictionary, if you only care about a particular
type of packet, you should subscribe to the full topic name.  If you want to see all packets, simply subscribe to "meshtastic.receive".
- meshtastic.receive.position(packet)
- meshtastic.receive.user(packet)
- meshtastic.receive.data(packet)
- meshtastic.node.updated(node = NodeInfo) - published when a node in the DB changes (appears, location changed, username changed, etc...)

We receive position, user, or data packets from the mesh.  You probably only care about meshtastic.receive.data.  The first argument for 
that publish will be the packet.  Text or binary data packets (from sendData or sendText) will both arrive this way.  If you print packet 
you'll see the fields in the dictionary.  decoded.data.payload will contain the raw bytes that were sent.  If the packet was sent with 
sendText, decoded.data.text will **also** be populated with the decoded string.  For ASCII these two strings will be the same, but for 
unicode scripts they can be different.

# Example Usage
```
import meshtastic
from pubsub import pub

def onReceive(packet, interface): # called when a packet arrives
    print(f"Received: {packet}")

def onConnection(interface, topic=pub.AUTO_TOPIC): # called when we (re)connect to the radio
    # defaults to broadcast, specify a destination ID if you wish
    interface.sendText("hello mesh")

pub.subscribe(onReceive, "meshtastic.receive")
pub.subscribe(onConnection, "meshtastic.connection.established")
# By default will try to find a meshtastic device, otherwise provide a device path like /dev/ttyUSB0
interface = meshtastic.SerialInterface()

```

"""

import socket
import pygatt
import google.protobuf.json_format
import serial
import threading
import logging
import time
import sys
import traceback
import time
import base64
import platform
from . import mesh_pb2
from . import util
from pubsub import pub
from dotmap import DotMap

START1 = 0x94
START2 = 0xc3
HEADER_LEN = 4
MAX_TO_FROM_RADIO_SIZE = 512

BROADCAST_ADDR = "^all"  # A special ID that means broadcast

# if using 8 bit nodenums this will be shortend on the target
BROADCAST_NUM = 0xffffffff

MY_CONFIG_ID = 42

"""The numeric buildnumber (shared with android apps) specifying the level of device code we are guaranteed to understand"""
OUR_APP_VERSION = 172


class MeshInterface:
    """Interface class for meshtastic devices

    Properties:

    isConnected
    nodes
    debugOut
    """

    def __init__(self, debugOut=None, noProto=False):
        """Constructor"""
        self.debugOut = debugOut
        self.nodes = None  # FIXME
        self.isConnected = False
        if not noProto:
            self._startConfig()

    def __enter__(self):
        return self

    def __exit__(self, exc_type, exc_value, traceback):
        if exc_type is not None and exc_value is not None:
            logging.error(f'An exception of type {exc_type} with value {exc_value} has occurred')
        if traceback is not None:
            logging.error(f'Traceback: {traceback}')
        self.close()

    def sendText(self, text, destinationId=BROADCAST_ADDR, wantAck=False, wantResponse=False):
        """Send a utf8 string to some other node, if the node has a display it will also be shown on the device.

        Arguments:
            text {string} -- The text to send

        Keyword Arguments:
            destinationId {nodeId or nodeNum} -- where to send this message (default: {BROADCAST_ADDR})
            wantAck -- True if you want the message sent in a reliable manner (with retries and ack/nak provided for delivery)

        Returns the sent packet. The id field will be populated in this packet and can be used to track future message acks/naks.
        """
        return self.sendData(text.encode("utf-8"), destinationId,
                             dataType=mesh_pb2.Data.CLEAR_TEXT, wantAck=wantAck, wantResponse=wantResponse)

    def sendData(self, byteData, destinationId=BROADCAST_ADDR, dataType=mesh_pb2.Data.OPAQUE, wantAck=False, wantResponse=False):
        """Send a data packet to some other node

        Keyword Arguments:
            destinationId {nodeId or nodeNum} -- where to send this message (default: {BROADCAST_ADDR})
            wantAck -- True if you want the message sent in a reliable manner (with retries and ack/nak provided for delivery)

        Returns the sent packet. The id field will be populated in this packet and can be used to track future message acks/naks.
        """
        meshPacket = mesh_pb2.MeshPacket()
        meshPacket.decoded.data.payload = byteData
        meshPacket.decoded.data.typ = dataType
        meshPacket.decoded.want_response = wantResponse
        return self.sendPacket(meshPacket, destinationId, wantAck=wantAck)

    def sendPosition(self, latitude=0.0, longitude=0.0, altitude=0, timeSec=0, destinationId=BROADCAST_ADDR, wantAck=False, wantResponse=False):
        """
        Send a position packet to some other node (normally a broadcast)

        Also, the device software will notice this packet and use it to automatically set its notion of
        the local position.

        If timeSec is not specified (recommended), we will use the local machine time.

        Returns the sent packet. The id field will be populated in this packet and can be used to track future message acks/naks.
        """
        meshPacket = mesh_pb2.MeshPacket()
        if(latitude != 0.0):
            meshPacket.decoded.position.latitude_i = int(latitude / 1e-7)

        if(longitude != 0.0):
            meshPacket.decoded.position.longitude_i = int(longitude / 1e-7)

        if(altitude != 0):
            meshPacket.decoded.position.altitude = int(altitude)

        if timeSec == 0:
            timeSec = time.time()  # returns unix timestamp in seconds
        meshPacket.decoded.position.time = int(timeSec)

        meshPacket.decoded.want_response = wantResponse
        return self.sendPacket(meshPacket, destinationId, wantAck=wantAck)

    def sendPacket(self, meshPacket, destinationId=BROADCAST_ADDR, wantAck=False):
        """Send a MeshPacket to the specified node (or if unspecified, broadcast).
        You probably don't want this - use sendData instead.

        Returns the sent packet. The id field will be populated in this packet and can be used to track future message acks/naks.
        """
        toRadio = mesh_pb2.ToRadio()
        # FIXME add support for non broadcast addresses

        if isinstance(destinationId, int):
            nodeNum = destinationId
        elif destinationId == BROADCAST_ADDR:
            nodeNum = BROADCAST_NUM
        else:
            nodeNum = self.nodes[destinationId]['num']

        meshPacket.to = nodeNum
        meshPacket.want_ack = wantAck

        # if the user hasn't set an ID for this packet (likely and recommended), we should pick a new unique ID
        # so the message can be tracked.
        if meshPacket.id == 0:
            meshPacket.id = self._generatePacketId()

        toRadio.packet.CopyFrom(meshPacket)
        self._sendToRadio(toRadio)
        return meshPacket

<<<<<<< HEAD
    def factoryReset(self, keepName=False, keepChannel=False):
        c = mesh_pb2.ChannelSettings()
        c.CopyFrom(self.radioConfig.channel_settings)

        longName = self.getLongName()
        shortName = self.getShortName()

        t = mesh_pb2.ToRadio()
        t.set_radio.CopyFrom(self.radioConfig)
        t.set_radio.preferences.factory_reset = True
        self._sendToRadio(t)

        if keepName:
            self.setOwner(longName, shortName)

        if keepChannel:
            t = mesh_pb2.ToRadio()
            t.set_radio.channel_settings.CopyFrom(c)
            self._sendToRadio(t)
=======
    def waitForConfig(self, sleep=.1, maxsecs=20, attrs=('myInfo', 'nodes', 'radioConfig')):
        """Block until radio config is received. Returns True if config has been received."""
        for _ in range(int(maxsecs/sleep)):
            if all(map(lambda a: getattr(self, a, None), attrs)):
                return True
            time.sleep(sleep)
        return False
>>>>>>> 1ebfdd46

    def writeConfig(self):
        """Write the current (edited) radioConfig to the device"""
        if self.radioConfig == None:
            raise Exception("No RadioConfig has been read")

        t = mesh_pb2.ToRadio()
        t.set_radio.CopyFrom(self.radioConfig)
        self._sendToRadio(t)

    def getMyNode(self):
        if self.myInfo is None:
            return None
        myId = self.myInfo.my_node_num
        for _, nodeDict in self.nodes.items():
            if 'num' in nodeDict and nodeDict['num'] == myId:
                if 'user' in nodeDict:
                    return nodeDict['user']
        return None

    def getLongName(self):
        user = self.getMyNode()
        if user is not None:
            return user.get('longName', None)
        return None

    def getShortName(self):
        user = self.getMyNode()
        if user is not None:
            return user.get('shortName', None)
        return None

    def setOwner(self, long_name, short_name=None):
        """Set device owner name"""
        nChars = 3
        minChars = 2
        if long_name is not None:
            long_name = long_name.strip()
            if short_name is None:
                words = long_name.split()
                if len(long_name) <= nChars:
                    short_name = long_name
                elif len(words) >= minChars:
                    short_name = ''.join(map(lambda word: word[0], words))
                else:
                    trans = str.maketrans(dict.fromkeys('aeiouAEIOU'))
                    short_name = long_name[0] + long_name[1:].translate(trans)
                    if len(short_name) < nChars:
                        short_name = long_name[:nChars]
        t = mesh_pb2.ToRadio()
        if long_name is not None:
            t.set_owner.long_name = long_name
        if short_name is not None:
            short_name = short_name.strip()
            if len(short_name) > nChars:
                short_name = short_name[:nChars]
            t.set_owner.short_name = short_name
        self._sendToRadio(t)

    @property
    def channelURL(self):
        """The sharable URL that describes the current channel
        """
        bytes = self.radioConfig.channel_settings.SerializeToString()
        s = base64.urlsafe_b64encode(bytes).decode('ascii')
        return f"https://www.meshtastic.org/c/#{s}"

    def setURL(self, url, write=True):
        """Set mesh network URL"""
        if self.radioConfig == None:
            raise Exception("No RadioConfig has been read")

        # URLs are of the form https://www.meshtastic.org/c/#{base64_channel_settings}
        # Split on '/#' to find the base64 encoded channel settings
        splitURL = url.split("/#")
        decodedURL = base64.urlsafe_b64decode(splitURL[-1])
        self.radioConfig.channel_settings.ParseFromString(decodedURL)
        if write:
            self.writeConfig()

    def _generatePacketId(self):
        """Get a new unique packet ID"""
        if self.currentPacketId is None:
            raise Exception("Not connected yet, can not generate packet")
        else:
            self.currentPacketId = (self.currentPacketId + 1) & 0xffffffff
            return self.currentPacketId

    def _disconnected(self):
        """Called by subclasses to tell clients this interface has disconnected"""
        self.isConnected = False
        pub.sendMessage("meshtastic.connection.lost", interface=self)

    def _connected(self):
        """Called by this class to tell clients we are now fully connected to a node
        """
        self.isConnected = True
        pub.sendMessage("meshtastic.connection.established", interface=self)

    def _startConfig(self):
        """Start device packets flowing"""
        self.myInfo = None
        self.nodes = {}  # nodes keyed by ID
        self._nodesByNum = {}  # nodes keyed by nodenum
        self.radioConfig = None
        self.currentPacketId = None

        startConfig = mesh_pb2.ToRadio()
        startConfig.want_config_id = MY_CONFIG_ID  # we don't use this value
        self._sendToRadio(startConfig)

    def _sendToRadio(self, toRadio):
        """Send a ToRadio protobuf to the device"""
        logging.error(f"Subclass must provide toradio: {toRadio}")

    def _handleFromRadio(self, fromRadioBytes):
        """
        Handle a packet that arrived from the radio(update model and publish events)

        Called by subclasses."""
        fromRadio = mesh_pb2.FromRadio()
        fromRadio.ParseFromString(fromRadioBytes)
        asDict = google.protobuf.json_format.MessageToDict(fromRadio)
        logging.debug(f"Received: {asDict}")
        if fromRadio.HasField("my_info"):
            self.myInfo = fromRadio.my_info
            if self.myInfo.min_app_version > OUR_APP_VERSION:
                raise Exception(
                    "This device needs a newer python client, please \"pip install --upgrade meshtastic\"")
            # start assigning our packet IDs from the opposite side of where our local device is assigning them
            self.currentPacketId = (
                self.myInfo.current_packet_id + 0x80000000) & 0xffffffff
        elif fromRadio.HasField("radio"):
            self.radioConfig = fromRadio.radio
        elif fromRadio.HasField("node_info"):
            node = asDict["nodeInfo"]
            try:
                self._fixupPosition(node["position"])
            except:
                logging.debug("Node without position")
            self._nodesByNum[node["num"]] = node
            if "user" in node:  # Some nodes might not have user/ids assigned yet
                self.nodes[node["user"]["id"]] = node
            pub.sendMessage("meshtastic.node.updated", node=node, interface=self)
        elif fromRadio.config_complete_id == MY_CONFIG_ID:
            # we ignore the config_complete_id, it is unneeded for our stream API fromRadio.config_complete_id
            self._connected()
        elif fromRadio.HasField("packet"):
            self._handlePacketFromRadio(fromRadio.packet)
        elif fromRadio.rebooted:
            # Tell clients the device went away.  Careful not to call the overridden subclass version that closes the serial port
            MeshInterface._disconnected(self)

            self._startConfig()  # redownload the node db etc...
        else:
            logging.debug("Unexpected FromRadio payload")

    def _fixupPosition(self, position):
        """Convert integer lat/lon into floats

        Arguments:
            position {Position dictionary} -- object ot fix up
        """
        if "latitudeI" in position:
            position["latitude"] = position["latitudeI"] * 1e-7
        if "longitudeI" in position:
            position["longitude"] = position["longitudeI"] * 1e-7

    def _nodeNumToId(self, num):
        """Map a node node number to a node ID

        Arguments:
            num {int} -- Node number

        Returns:
            string -- Node ID
        """
        if num == BROADCAST_NUM:
            return BROADCAST_ADDR

        try:
            return self._nodesByNum[num]["user"]["id"]
        except:
            logging.warn("Node not found for fromId")
            return None

    def _getOrCreateByNum(self, nodeNum):
        """Given a nodenum find the NodeInfo in the DB (or create if necessary)"""
        if nodeNum == BROADCAST_NUM:
            raise Exception("Can not create/find nodenum by the broadcast num")

        if nodeNum in self._nodesByNum:
            return self._nodesByNum[nodeNum]
        else:
            n = {"num": nodeNum}  # Create a minimial node db entry
            self._nodesByNum[nodeNum] = n
            return n

    def _handlePacketFromRadio(self, meshPacket):
        """Handle a MeshPacket that just arrived from the radio

        Will publish one of the following events:
        - meshtastic.receive.text(packet = MeshPacket dictionary)
        - meshtastic.receive.position(packet = MeshPacket dictionary)
        - meshtastic.receive.user(packet = MeshPacket dictionary)
        - meshtastic.receive.data(packet = MeshPacket dictionary)
        """

        asDict = google.protobuf.json_format.MessageToDict(meshPacket)
        # /add fromId and toId fields based on the node ID
        asDict["fromId"] = self._nodeNumToId(asDict["from"])
        asDict["toId"] = self._nodeNumToId(asDict["to"])

        # We could provide our objects as DotMaps - which work with . notation or as dictionaries
        # asObj = DotMap(asDict)
        topic = "meshtastic.receive"  # Generic unknown packet type
        if meshPacket.decoded.HasField("position"):
            topic = "meshtastic.receive.position"
            p = asDict["decoded"]["position"]
            self._fixupPosition(p)
            # update node DB as needed
            self._getOrCreateByNum(asDict["from"])["position"] = p

        if meshPacket.decoded.HasField("user"):
            topic = "meshtastic.receive.user"
            u = asDict["decoded"]["user"]
            # update node DB as needed
            n = self._getOrCreateByNum(asDict["from"])
            n["user"] = u
            # We now have a node ID, make sure it is uptodate in that table
            self.nodes[u["id"]] = u

        if meshPacket.decoded.HasField("data"):
            topic = "meshtastic.receive.data"

            # OPAQUE is the default protobuf typ value, and therefore if not set it will not be populated at all
            # to make API usage easier, set it to prevent confusion
            if not "typ" in asDict["decoded"]["data"]:
                asDict["decoded"]["data"]["typ"] = "OPAQUE"

            # For text messages, we go ahead and decode the text to ascii for our users
            if asDict["decoded"]["data"]["typ"] == "CLEAR_TEXT":
                topic = "meshtastic.receive.text"

                # We don't throw if the utf8 is invalid in the text message.  Instead we just don't populate
                # the decoded.data.text and we log an error message.  This at least allows some delivery to
                # the app and the app can deal with the missing decoded representation.
                #
                # Usually btw this problem is caused by apps sending binary data but setting the payload type to
                # text.
                try:
                    asDict["decoded"]["data"]["text"] = meshPacket.decoded.data.payload.decode("utf-8")
                except Exception as ex:
                    logging.error(f"Malformatted utf8 in text message: {ex}")

        pub.sendMessage(topic, packet=asDict, interface=self)


# Our standard BLE characteristics
TORADIO_UUID = "f75c76d2-129e-4dad-a1dd-7866124401e7"
FROMRADIO_UUID = "8ba2bcc2-ee02-4a55-a531-c525c5e454d5"
FROMNUM_UUID = "ed9da18c-a800-4f66-a670-aa7547e34453"


class BLEInterface(MeshInterface):
    """A not quite ready - FIXME - BLE interface to devices"""

    def __init__(self, address, debugOut=None):
        self.address = address
        self.adapter = pygatt.GATTToolBackend()  # BGAPIBackend()
        self.adapter.start()
        logging.debug(f"Connecting to {self.address}")
        self.device = self.adapter.connect(address)
        logging.debug("Connected to device")
        # fromradio = self.device.char_read(FROMRADIO_UUID)
        MeshInterface.__init__(self, debugOut=debugOut)

        self._readFromRadio()  # read the initial responses

        def handle_data(handle, data):
            self._handleFromRadio(data)

        self.device.subscribe(FROMNUM_UUID, callback=handle_data)

    def _sendToRadio(self, toRadio):
        """Send a ToRadio protobuf to the device"""
        logging.debug(f"Sending: {toRadio}")
        b = toRadio.SerializeToString()
        self.device.char_write(TORADIO_UUID, b)

    def close(self):
        self.adapter.stop()

    def _readFromRadio(self):
        wasEmpty = False
        while not wasEmpty:
            b = self.device.char_read(FROMRADIO_UUID)
            wasEmpty = len(b) == 0
            if not wasEmpty:
                self._handleFromRadio(b)


class StreamInterface(MeshInterface):
    """Interface class for meshtastic devices over a stream link (serial, TCP, etc)"""

    def __init__(self, debugOut=None, noProto=False, connectNow=True):
        """Constructor, opens a connection to self.stream 

        Keyword Arguments:
            devPath {string} -- A filepath to a device, i.e. /dev/ttyUSB0 (default: {None})
            debugOut {stream} -- If a stream is provided, any debug serial output from the device will be emitted to that stream. (default: {None})

        Raises:
            Exception: [description]
            Exception: [description]
        """

        if not hasattr(self, 'stream'):
            raise Exception(
                "StreamInterface is now abstract (to update existing code create SerialInterface instead)")
        self._rxBuf = bytes()  # empty
        self._wantExit = False

        self._rxThread = threading.Thread(target=self.__reader, args=())

        MeshInterface.__init__(self, debugOut=debugOut, noProto=noProto)

        # Start the reader thread after superclass constructor completes init
        if connectNow:
            self.connect()

    def connect(self):
        """Connect to our radio

        Normally this is called automatically by the constructor, but if you passed in connectNow=False you can manually
        start the reading thread later.
        """

        # Send some bogus UART characters to force a sleeping device to wake
        self._writeBytes(bytes([START1, START1, START1, START1]))
        time.sleep(0.1)  # wait 100ms to give device time to start running

        self._rxThread.start()

    def _disconnected(self):
        """We override the superclass implementation to close our port"""
        MeshInterface._disconnected(self)

        logging.debug("Closing our port")
        if not self.stream is None:
            self.stream.close()

    def _writeBytes(self, b):
        """Write an array of bytes to our stream and flush"""
        self.stream.write(b)
        self.stream.flush()

    def _readBytes(self, len):
        """Read an array of bytes from our stream"""
        return self.stream.read(len)

    def _sendToRadio(self, toRadio):
        """Send a ToRadio protobuf to the device"""
        logging.debug(f"Sending: {toRadio}")
        b = toRadio.SerializeToString()
        bufLen = len(b)
        # We convert into a string, because the TCP code doesn't work with byte arrays
        header = bytes([START1, START2, (bufLen >> 8) & 0xff,  bufLen & 0xff])
        self._writeBytes(header + b)

    def close(self):
        """Close a connection to the device"""
        logging.debug("Closing serial stream")
        # pyserial cancel_read doesn't seem to work, therefore we ask the reader thread to close things for us
        self._wantExit = True
        if self._rxThread != threading.current_thread():
            self._rxThread.join()  # wait for it to exit

    def __reader(self):
        """The reader thread that reads bytes from our stream"""
        empty = bytes()

        try:
            while not self._wantExit:
                b = self._readBytes(1)
                if len(b) > 0:
                    # logging.debug(f"read returned {b}")
                    c = b[0]
                    ptr = len(self._rxBuf)

                    # Assume we want to append this byte, fixme use bytearray instead
                    self._rxBuf = self._rxBuf + b

                    if ptr == 0:  # looking for START1
                        if c != START1:
                            self._rxBuf = empty  # failed to find start
                            if self.debugOut != None:
                                try:
                                    self.debugOut.write(b.decode("utf-8"))
                                except:
                                    self.debugOut.write('?')

                    elif ptr == 1:  # looking for START2
                        if c != START2:
                            self._rxBuf = empty  # failed to find start2
                    elif ptr >= HEADER_LEN:  # we've at least got a header
                        # big endian length follos header
                        packetlen = (self._rxBuf[2] << 8) + self._rxBuf[3]

                        if ptr == HEADER_LEN:  # we _just_ finished reading the header, validate length
                            if packetlen > MAX_TO_FROM_RADIO_SIZE:
                                self._rxBuf = empty  # length ws out out bounds, restart

                        if len(self._rxBuf) != 0 and ptr + 1 == packetlen + HEADER_LEN:
                            try:
                                self._handleFromRadio(self._rxBuf[HEADER_LEN:])
                            except Exception as ex:
                                logging.error(
                                    f"Error while handling message from radio {ex}")
                                traceback.print_exc()
                            self._rxBuf = empty
                else:
                    # logging.debug(f"timeout")
                    pass
        except serial.SerialException as ex:
            logging.warn(
                f"Meshtastic serial port disconnected, disconnecting... {ex}")
        finally:
            logging.debug("reader is exiting")
            self._disconnected()


class SerialInterface(StreamInterface):
    """Interface class for meshtastic devices over a serial link"""

    def __init__(self, devPath=None, debugOut=None, noProto=False, connectNow=True):
        """Constructor, opens a connection to a specified serial port, or if unspecified try to
        find one Meshtastic device by probing

        Keyword Arguments:
            devPath {string} -- A filepath to a device, i.e. /dev/ttyUSB0 (default: {None})
            debugOut {stream} -- If a stream is provided, any debug serial output from the device will be emitted to that stream. (default: {None})
        """

        if devPath is None:
            ports = util.findPorts()
            if len(ports) == 0:
                raise Exception("No Meshtastic devices detected")
            elif len(ports) > 1:
                raise Exception(
                    f"Multiple ports detected, you must specify a device, such as {ports[0].device}")
            else:
                devPath = ports[0]

        logging.debug(f"Connecting to {devPath}")

        # Note: we provide None for port here, because we will be opening it later
        self.stream = serial.Serial(
            None, 921600, exclusive=True, timeout=0.5)

        # rts=False Needed to prevent TBEAMs resetting on OSX, because rts is connected to reset
        self.stream.port = devPath
        # OS-X seems to have a bug in its serial driver.  It ignores that we asked for no RTSCTS
        # control and will always drive RTS either high or low (rather than letting the CP102 leave
        # it as an open-collector floating pin).  Since it is going to drive it anyways we want to make
        # sure it is driven low, so that the TBEAM won't reset
        if platform.system() == 'Darwin':
            self.stream.rts = False
        self.stream.open()

        StreamInterface.__init__(
            self, debugOut=debugOut, noProto=noProto, connectNow=connectNow)

    def _disconnected(self):
        """We override the superclass implementation to close our port"""

        if platform.system() == 'Darwin':
            self.stream.rts = True  # Return RTS high, so that the reset button still works

        StreamInterface._disconnected(self)


class TCPInterface(StreamInterface):
    """Interface class for meshtastic devices over a TCP link"""

    def __init__(self, hostname, debugOut=None, noProto=False, connectNow=True, portNumber=4403):
        """Constructor, opens a connection to a specified IP address/hostname

        Keyword Arguments:
            hostname {string} -- Hostname/IP address of the device to connect to
        """

        logging.debug(f"Connecting to {hostname}")

        server_address = (hostname, portNumber)
        sock = socket.create_connection(server_address)

        # Instead of wrapping as a stream, we use the native socket API
        # self.stream = sock.makefile('rw')
        self.stream = None
        self.socket = sock

        StreamInterface.__init__(
            self, debugOut=debugOut, noProto=noProto, connectNow=connectNow)

    def _disconnected(self):
        """We override the superclass implementation to close our port"""
        StreamInterface._disconnected(self)

        logging.debug("Closing our socket")
        if not self.socket is None:
            self.socket.close()

    def _writeBytes(self, b):
        """Write an array of bytes to our stream and flush"""
        self.socket.send(b)

    def _readBytes(self, len):
        """Read an array of bytes from our stream"""
        return self.socket.recv(len)<|MERGE_RESOLUTION|>--- conflicted
+++ resolved
@@ -201,7 +201,6 @@
         self._sendToRadio(toRadio)
         return meshPacket
 
-<<<<<<< HEAD
     def factoryReset(self, keepName=False, keepChannel=False):
         c = mesh_pb2.ChannelSettings()
         c.CopyFrom(self.radioConfig.channel_settings)
@@ -221,7 +220,7 @@
             t = mesh_pb2.ToRadio()
             t.set_radio.channel_settings.CopyFrom(c)
             self._sendToRadio(t)
-=======
+
     def waitForConfig(self, sleep=.1, maxsecs=20, attrs=('myInfo', 'nodes', 'radioConfig')):
         """Block until radio config is received. Returns True if config has been received."""
         for _ in range(int(maxsecs/sleep)):
@@ -229,7 +228,6 @@
                 return True
             time.sleep(sleep)
         return False
->>>>>>> 1ebfdd46
 
     def writeConfig(self):
         """Write the current (edited) radioConfig to the device"""
