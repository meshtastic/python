--- conflicted
+++ resolved
@@ -21,15 +21,12 @@
 pypubsub = "^4.0.3"
 bleak = "^0.21.1"
 packaging = "^24.0"
-<<<<<<< HEAD
 riden = { git = "https://github.com/geeksville/riden.git#1.2.1" }
 parse = "^1.20.2"
 ppk2-api = "^0.9.2"
 pyarrow = "^16.1.0"
 platformdirs = "^4.2.2"
-=======
 print-color = "^0.4.6"
->>>>>>> 9004f1ed
 
 [tool.poetry.group.dev.dependencies]
 hypothesis = "^6.103.2"
